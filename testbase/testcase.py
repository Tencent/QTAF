# -*- coding: utf-8 -*-
#
# Tencent is pleased to support the open source community by making QTA available.
# Copyright (C) 2016THL A29 Limited, a Tencent company. All rights reserved.
# Licensed under the BSD 3-Clause License (the "License"); you may not use this
# file except in compliance with the License. You may obtain a copy of the License at
#
# https://opensource.org/licenses/BSD-3-Clause
#
# Unless required by applicable law or agreed to in writing, software distributed
# under the License is distributed on an "AS IS" basis, WITHOUT WARRANTIES OR CONDITIONS
# OF ANY KIND, either express or implied. See the License for the specific language
# governing permissions and limitations under the License.
#
"""
测试用例基类模块
"""
from __future__ import absolute_import

import os
import sys
import json
import re
import threading
import traceback
import collections
import types
import six

from testbase.assertion import AssertionRewriter
from testbase.util import (
    Singleton,
    ThreadGroupLocal,
    ThreadGroupScope,
    smart_text,
    get_last_frame_stack,
    getmembers,
)
from testbase.testresult import EnumLogLevel, TestResultCollection, TestResultType
from testbase.conf import settings
from testbase.retry import Retry


class BaseTestCaseException(Exception):
    pass


# 后续需专门花时间去除TestCaseStatus和TestCasePriority这两个类
class TestCaseStatus(object):
    """测试用例状态

    :attention: 此类将会被移除，请使用TestCase.EnumStatus
    """

    Design, Implement, Review, Ready, Suspend = (
        "Design",
        "Implement",
        "Review",
        "Ready",
        "Suspend",
    )


class TestCasePriority(object):
    """测试用例优先级

    :attention: 此类将会被移除，请使用TestCase.EnumPriority
    """

    BVT, High, Normal, Low = ("BVT", "High", "Normal", "Low")


class Environ(six.with_metaclass(Singleton, dict)):
    """测试环境类

    用法说明：
    它是一个继承了字典类型的单实例类。使用时，需先实例化该类，如：
    from testbase.testcase import Environ
    env = Environ()
    env保存了用例运行时的一些测试环境变量。

    测试环境变量分为3个部分：

    1、在测试执行时，env则存储了由测试计划定义的用例环境变量，使用方法如下::

        from testbase.testcase import Environ
        env = Environ()
        print(env_
        # 输出
        env = {
            'ASSERTTEST':'True',  #注意：这里key是全字母大写
        }

    2、测试用例基类testbase.testcase.TestCase的构造函数中也实例化了Environ类（变量名为environ)，
    并且，保存了当时执行用例类的类名和类说明，使用方法如下::

        #todo: 执行用例中使用evniron，用于打印用例名称和用例说明
        from testbase.testcase import TestCase
        class YourTest(TestCase):
            def runTest(self):
                print(self.environ['TestName'])
                print(self.environ['TestDoc'])

    3、Environ还可以用于设置自定义的环境变量，使用方法如下::

        from testbase.testcase import Environ
        env = Environ()
        env['YourEnvKey'] = "EnvValue"
        print(env['YourEnvKey'])

    """

    def __init__(self):
        """构造函数。判断系统环境变量中是否存在由测试计划中传入的环境变量，有则加载。"""
        super(Environ, self).__init__()
        for key in os.environ.keys():
            if key.startswith("QTAF_") and key[5:]:
                self[key[5:]] = os.environ[key]


class TestCaseType(type):
    """测试用例元类型"""

    forbid_overload_methods = ["__init__"]

    def __new__(cls, name, bases, attrs):
        super_new = super(TestCaseType, cls).__new__
        parents = [b for b in bases if isinstance(b, TestCaseType)]
        # ensure only apply for subclass of TestCase
        if not parents:
            return super_new(cls, name, bases, attrs)

        for it in cls.forbid_overload_methods:
            if it in attrs.keys():
                raise RuntimeError("不允许%s重载函数: %s" % (cls.__name__, it))

        base_tags_set = set()
        tags = attrs.pop("tags") if "tags" in attrs else set()
        if isinstance(tags, six.string_types):
            tags = [tags]
        tags_set = set(tags)
        for b in bases:
            if issubclass(b, TestCase) and hasattr(b, "tags"):
                base_tags_set |= b.tags
        if "__module__" in attrs:
            mod = sys.modules[attrs["__module__"]]
            if hasattr(mod, "__qtaf_tags__"):
                mod_tags = mod.__qtaf_tags__
                if isinstance(mod_tags, six.string_types):
                    mod_tags = [mod_tags]
                base_tags_set |= set(mod_tags)
        tags_set |= base_tags_set

        attrs["tags"] = tags_set
        attrs["base_tags"] = base_tags_set
        return super_new(cls, name, bases, attrs)


@six.add_metaclass(TestCaseType)
class TestCase(object):
    """测试用例基类

     所有测试用例都最终从此基类继承。测试用例的测试脚本主要实现在"runTest()"中，

    而当用例需要初始化和清理测试环境时则分别重写"preTest()"和"postTest()"函数。
    """

    test_extra_info_def = []  # 自定义字段

    class EnumStatus(object):
        """测试用例状态枚举类

        :attention: 如果因为特殊原因需要暂时屏蔽某个用例的任务执行（比如有功能缺陷从而导致执行失败），
                                                     则可以先置为该字段为Suspend,等到可用的时候再将该字段置为Ready

        """

        Design, Implement, Review, Ready, Suspend = (
            TestCaseStatus.Design,
            TestCaseStatus.Implement,
            TestCaseStatus.Review,
            TestCaseStatus.Ready,
            TestCaseStatus.Suspend,
        )

    class EnumPriority(object):
        """测试用例优先级枚举类"""

        BVT, High, Normal, Low = (
            TestCasePriority.BVT,
            TestCasePriority.High,
            TestCasePriority.Normal,
            TestCasePriority.Low,
        )

    owner = None
    priority = None
    status = None
    timeout = None

    ATTRIB_OVERWRITE_WHITELIST = [
        "priority",
        "status",
        "owner",
        "timeout",
        "tags",
        "__doc__",
    ]
    EXTRA_PROPERTY_BLACKLIST = [
        "start_time",
        "end_time",
        "begintime",
        "endtime",
        "duration",
    ]

    def __init__(self, testdata=None, testdataname=None, attrs=None):
        """构造函数

        :param testdata: 测试数据
        :type testdata: object
        :param testdataname: 测试数据标识
        :type testdataname: str
        :param attrs: 重载的测试用例属性
        :type attrs: dict
        """
        self.__casedata = testdata
        self.__testdataname = testdataname
        self.__environ = Environ()
        self.__testresult = None
        self.__resmgr_session = None
        self.__resmgr = None
        self.__share_data_mgr = None
        self.__test_doc = None

        # 参数相关
        self.__params_definitions = {}  # add_params原始的用例参数数据
        self.__params = {}  # key，name的用例参数数据
        self.__dynamic_params = {}  # 外部传入的参数数据

        if attrs:
            for k, v in attrs.items():
                if k in self.ATTRIB_OVERWRITE_WHITELIST:
                    if k == "__doc__":
                        self.__test_doc = v
                    elif k == "tags":
                        if isinstance(v, six.string_types):
                            v = [v]
                        self.tags = self.base_tags | set(v)
                    else:
                        setattr(self, k, v)
                else:
                    self.__dynamic_params[k] = v

        self.handle_params()

    @property
    def casedata(self):
        """测试数据

        :rtype: list
        """
        return self.__casedata

    @property
    def casedataname(self):
        """测试数据标识

        :rtype: str
        """
        return self.__testdataname

    @property
    def environ(self):
        """环境变量

        :rtype: Environ
        """
        return self.__environ

    @property
    def test_result(self):
        """对应的测试结果

        :rtype: TestResult
        """
        return self.__testresult

    @property
    def test_dir(self):
        """测试用例执行的临时目录

        :rtype: str
        """
        return os.path.abspath(os.getcwd())

    @property
    def test_class_name(self):
        """返回测试用例名字（不同测试用例的名字不同）

        :rtype: str
        """
        cls = type(self)
        if cls.__module__ == "__main__":
            type_name = smart_text(cls.__name__)
        else:
            type_name = smart_text(cls.__module__ + "." + cls.__name__)
        return type_name

    @property
    def test_name(self):
        """返回测试用例实例的名字

        :rtype: str
        """
        if self.casedataname is not None:
            casedataname = smart_text(self.casedataname)
            return "%s/%s" % (self.test_class_name, casedataname)
        else:
            return self.test_class_name

    @property
    def test_doc(self):
        """测试用例说明

        :rtype: str
        """
        if self.__test_doc:
            return self.__test_doc
        desc = self.__class__.__doc__
        #        if desc:
        #            desc = cgi.escape(desc)
        if isinstance(desc, six.text_type):
            desc = re.sub("^\s*", "", desc)
            desc = re.sub("\s*$", "", desc)
        return desc

    @property
    def test_extra_info(self):
        """测试用例额外信息"""
        info = {}
        for name, _ in self.test_extra_info_def:
            info[name] = getattr(self, name, None)
        return info

    @property
    def test_resmgr(self):
        """资源管理器"""
        return self.__resmgr

    @test_resmgr.setter
    def test_resmgr(self, resmgr):
        self.__resmgr = resmgr

    @property
    def test_resources(self):
        """资源管理使用接口"""
        if not self.__resmgr_session:
            self.__resmgr_session = self.__resmgr.create_session(self)
        return self.__resmgr_session

    @property
    def share_data_mgr(self):
        """共享数据管理器"""
        return self.__share_data_mgr

    @share_data_mgr.setter
    def share_data_mgr(self, share_data_mgr):
        self.__share_data_mgr = share_data_mgr

    @property
    def params_definitions(self):
        return self.__params_definitions

    @property
    def qtaf_params(self):
        return self.__params

    @property
    def dynamic_params(self):
        return self.__dynamic_params

    def get_test_extra_properties(self):
        var_dicts = {}
        for k, v in getmembers(self):
            if k in self.ATTRIB_OVERWRITE_WHITELIST:
                continue
            if k in self.EXTRA_PROPERTY_BLACKLIST:
                continue
            if not (
                isinstance(v, bool)
                or isinstance(v, int)
                or isinstance(v, float)
                or isinstance(v, (six.string_types, six.binary_type))
            ):
                continue
            if k.islower() and not k.startswith("_") and not k.startswith("test_"):
                if isinstance(v, (six.string_types, six.binary_type)):
                    v = smart_text(v)
                var_dicts[k] = v
        return var_dicts

    def add_share_data(self, name, value, level=0):
        """添加共享数据

        :type name: string
        :param name: 需要共享的数据名称
        :param value: 需要共享的数据内容
        """
        if self.share_data_mgr:
            self.share_data_mgr.set(name, value, level)

    def get_share_data(self, name):
        """从内存中获取存储的全局数据，给当前用例使用"""
        if self.share_data_mgr:
            return self.share_data_mgr.get(name)

    def remove_share_data(self, name):
        """从内存中移除存储的共享数据"""
        if self.share_data_mgr:
            return self.share_data_mgr.remove(name)

    def add_parameters(self):
        # 用例重写或者不重写
        self.add_params()

    def add_parameter(
        self,
        name,
        type=str,
        optional=False,
        default=None,
        description="",
        validation=None,
        rewrite=False,
        **kwargs
    ):
        if type not in (bool, list, str, int, float, dict, "json"):
            raise BaseTestCaseException("Unsupported type of parameter.")

        if rewrite is False:  # 如果不能重写，需要判断是否存在
            assert (
                name not in self.params_definitions
            ), 'Parameters with the same name "{}" were found.'.format(name)

        if not optional and default is None:
            raise BaseTestCaseException(
                "Parameter {} must define default value".format(name)
            )

        self.__params_definitions[name] = {
            "name": name,
            "type": type,
            "optional": optional,
            "default": default,
            "description": description,
            "validation": validation,
            "kwargs": kwargs,
        }

    def add_params(self):
        # 用例重写
        pass

    add_param = add_parameter

    def assert_types(self):
        """参数校验并设置self.qtaf_params"""
        errors = []
        for d_name in self.params_definitions:
            default = self.params_definitions[d_name]["default"]
            define_type = self.params_definitions[d_name]["type"]
            optional = self.params_definitions[d_name]["optional"]
            for c_name in self.dynamic_params:
                c_name = smart_text(c_name)
                if c_name == d_name:
                    # 如果有外部传入，直接进行参数类型检查，检查正确设置参数否则记录异常
                    value = self.dynamic_params[c_name]
                    if optional and value is None and default is None:
                        self.__params[c_name] = value
                        break
                    if isinstance(value, six.text_type):
                        value = smart_text(value)
                    if self.params_definitions[d_name]["type"] == "json":
                        # json单独处理
                        try:
                            value = json.loads(self.dynamic_params[c_name])
                            self.__params[c_name] = value
                        except Exception:  # pylint: disable=broad-except
                            errors.append(
                                "Parameter:{}, value:{}, is not json type.".format(
                                    c_name, value
                                )
                            )
                    else:
                        if not isinstance(value, define_type):
                            # 如果期望类型是float，int型的数据, 转换为字符串，判断是否是数值型数据，如果是强制转换为数值型数据
                            ret = self.translate2type(define_type, value)
                            if ret is not None:
                                self.__params[c_name] = ret
                            else:
                                errors.append(
                                    "Parameter:{}, value:{}, type {} is not:{} type.".format(
                                        c_name, value, type(value), str(define_type)
                                    )
                                )
                        else:
                            self.__params[c_name] = value
                    break
            else:
                # 如果外部未传入使用默认参数
                if default is not None:
                    if define_type == "json":
                        # json单独处理
                        try:
                            value = json.loads(default)
                            default = value
                        except Exception:
                            raise BaseTestCaseException(
                                "Parameter {}, value {}, is not json type.".format(
                                    d_name, default
                                )
                            )
                    else:
                        if not isinstance(default, define_type):
                            raise BaseTestCaseException(
                                "Parameter {}, value {}, is not {} type.".format(
                                    d_name, default, repr(define_type.__name__)
                                )
                            )
                self.__params[d_name] = default

        # validation检查
        for d_name in self.params_definitions:
            validation = self.params_definitions[d_name]["validation"]
            kwargs = self.params_definitions[d_name]["kwargs"]
            default = self.params_definitions[d_name]["default"]
            if kwargs is None:
                kwargs = {}
            if not isinstance(kwargs, dict):
                errors.append(
                    "Parameter:{}, param(kwargs) must be dict.".format(d_name)
                )
            if d_name not in self.qtaf_params:
                value = default
                # 如果是default就不进行校验
            else:
                value = self.qtaf_params[d_name]

            if value == default:  # 如果值与default相等就不进行校验
                continue
            # 否则进行校验
            if validation is not None and callable(validation):
                try:
                    validation(value, self.qtaf_params, **kwargs)
                except Exception as exe:  # pylint: disable=broad-except
                    errors.append(
                        "Parameter:{}, value:{}, validation error, detail: {}.".format(
                            d_name, value, str(exe)
                        )
                    )
        if errors:  # 如果参数校验失败抛出异常
            raise BaseTestCaseException("\n".join(errors))

    def handle_params(self):
        """
        加载并设置参数,用例中可重写加载方法方式; 并显示的调用以适配不支持参数传递的方式
        正常模式：不设置参数
        设置数据驱动参数：只设置数据驱动参数
        设置全部参数：如果传入参数，以传入参数为准，否则设置数据驱动参数
        """
        # 通过参数控制是否进行参数传递
        param_mode = settings.get("QTAF_PARAM_MODE", False)
        if not param_mode:
            param_mode = settings.get("QC_PARAM_MODE", False)

        if not param_mode:  # 正常模式
            return

        self.add_params()  # 添加参数定义
        self.assert_types()  # 参数校验

        temp_data = self.qtaf_params

        if param_mode == "DATADRIVE":
            if isinstance(self.casedata, dict):
                temp_data.update(self.casedata)
        elif param_mode == "PARAM" or param_mode is True:
            if isinstance(self.casedata, dict):
                temp_data.update(self.casedata)

        if not temp_data or not isinstance(temp_data, dict):
            return
        for key, value in temp_data.items():
            if not isinstance(key, six.string_types):
                continue
            setattr(self, str(key), value)

    def init_test(self, testresult):
        """初始化测试用例。慎用此函数，尽量将初始化放到preTest里。

        :param testresult: 测试结果
        :type testresult: TestResult
        """
        self.__testresult = testresult

    def pre_test(self):
        """测试环境初始化"""
        pass

    def run_test(self):
        """运行测试用例"""
        raise NotImplementedError("请在%s类中实现runTest方法" % type(self))

    def post_test(self):
        """测试环境清理"""
        pass

    def clean_test(self):
        """测试用例反初始化。慎用此函数，尽量将清理放到postTest里。"""
        if self.__resmgr_session:
            self.test_resources.destroy()
            self.__resmgr_session = None

    def start_step(self, stepinfo):
        """开始执行一个测试步骤

        :param stepinfo: 步骤描述
        :type stepinfo: str
        """
        if not isinstance(stepinfo, six.text_type):
            stepinfo = str(stepinfo)
        self.__testresult.begin_step(stepinfo)

    def log_info(self, info):
        """Log一条信息

        :type info: string
        :param info: 要Log的信息
        """
        if not isinstance(info, six.text_type):
            info = str(info)
        self.__testresult.info(info)

    def fail(self, message):
        """测试用例失败

        :type message: string
        :param message: 要Log的信息
        """
        if not isinstance(message, six.text_type):
            message = str(message)
        self.__testresult.error(message)

    def __record_assert_failed(self, message, actual, expect):
        """记录Assert失败信息

        :param message: 提示信息
        :type message: string
        :param actual: 实际值
        :type actual: string
        :param expect: 期望值
        :type expect: string
        """
        # 得到上一个函数调用帧所在的文件路径，行号，函数名
        stack = get_last_frame_stack(3)
        msg = "检查点不通过\n%s%s\n期望值：%s%s\n实际值：%s%s" % (
            smart_text(stack),
            smart_text(message),
            expect.__class__,
            expect,
            actual.__class__,
            actual,
        )
        self.__testresult.log_record(EnumLogLevel.ASSERT, msg)
        if not settings.get("QTAF_ASSERT_CONTINUE", True):
            raise RuntimeError("testcase assert failed:%s" % message)

    def _log_assert_failed(self, message, back_count=2):
        """记录断言失败的信息"""
        stack = get_last_frame_stack(back_count)
        msg = "检查点不通过\n%s%s\n" % (smart_text(stack), smart_text(message))
        self.__testresult.log_record(EnumLogLevel.ASSERT, msg)
        if not settings.get("QTAF_ASSERT_CONTINUE", True):
            raise RuntimeError("testcase assert failed:%s" % message)

    def assert_(self, message, value):
        """测试断言，如果value的值不为真，则用例失败，输出对应信息

        :param message:断言失败时的提示消息
        :type  message: str
        :param value:用于判断的值
        :type  value: bool或
        """
        if not value:
            self._log_assert_failed(message, 3)

    def assert_equal(self, message, actual, expect=True):
        """检查实际值和期望值是否相等，不能则测试用例失败

        :param message: 检查信息
        :param actual: 实际值
        :param expect: 期望值(默认：True)
        :return: True or False
        """
        if isinstance(actual, six.string_types):
            actual = smart_text(actual)
        if isinstance(expect, six.string_types):
            expect = smart_text(expect)
        if expect != actual:
            self.__record_assert_failed(message, actual, expect)
            return False
        else:
            return True

    def assert_match(self, message, actual, expect):
        """检查actual和expect是否模式匹配，不匹配则记录一个检查失败

        :type message: string
        :param message: 失败时记录的消息
        :type actual: string
        :param actual: 需要匹配的字符串
        :type expect: string
        :param expect: 要匹配的正则表达式
        :return: 匹配成果
        """
        if isinstance(actual, six.string_types):
            actual = smart_text(actual)
        if isinstance(expect, six.string_types):
            expect = smart_text(expect)
        if re.search(expect, actual):
            return True
        else:
            self.__record_assert_failed(message, actual, expect)
            return False

    def wait_for_equal(
        self, message, obj, prop_name, expected, timeout=10, interval=0.5
    ):
        """每隔interval检查obj.prop_name是否和expected相等，如果在timeout时间内都不相等，则测试用例失败

        :param message: 失败时的输出信息
        :param obj: 需要检查的对象
        :type prop_name: string
        :param prop_name: 需要检查的对象的属性名，支持多层属性
        :param expected: 期望的obj.prop_name值
        :param timeout: 超时秒数
        :param interval: 重试间隔秒数
        :return: True or False
        """
        for _ in Retry(timeout=timeout, interval=interval, raise_error=False):
            actual = getattr(obj, prop_name)
            if actual == expected:
                return True
        else:
            self.__record_assert_failed(message, getattr(obj, prop_name), expected)
            return False

    def wait_for_match(
        self, message, obj, prop_name, expected, timeout=10, interval=0.5
    ):
        """每隔interval检查obj.prop_name是否和正则表达式expected是否匹配，如果在timeout时间内都不相等，则测试用例失败

        :param message: 失败时的输出信息
        :param obj: 需要检查的对象
        :type prop_name: string
        :param prop_name: 需要检查的对象的属性名, obj.prop_name返回字符串
        :param expected: 需要匹配的正则表达式
        :param timeout: 超时秒数
        :param interval: 重试间隔秒数
        :return: True or False
        """
        for _ in Retry(timeout=timeout, interval=interval, raise_error=False):
            actual = getattr(obj, prop_name)
            if re.match(expected, actual, re.I):
                return True
        else:
            self.__record_assert_failed(message, getattr(obj, prop_name), expected)
            return False

    def get_extra_fail_record(self):
        """当错误发生时，获取需要额外添加的日志记录和附件信息

        :rtype: dict,dict - 日志记录，附件信息
        """
        return {}, {}

    def debug_run(self):
        """本地调试测试用例"""
        from testbase import datadrive
        from testbase.runner import TestRunner
        from testbase.report import StreamTestReport, EmptyTestReport
        from testbase.testresult import StreamResult

        test_cls = type(self)
        if datadrive.is_datadrive(test_cls) or settings.DATA_DRIVE:  # datadrvie
            if self.casedataname is not None:
                tests = datadrive.load_datadrive_tests(test_cls, self.casedataname)
                report = EmptyTestReport(lambda tc: StreamResult())
            else:
                tests = datadrive.load_datadrive_tests(test_cls)
                report = StreamTestReport(output_testresult=True, output_summary=True)
        else:
            tests = [self]
            report = EmptyTestReport(lambda tc: StreamResult())
        runner = TestRunner(report)
        return runner.run(tests)

    def debug_run_one(self, name=None):
        """本地调试测试用例，给数据驱动的用例使用，只执行一个用例

        :param name: 测试数据名称，如果不指定，执行第一个数据的用例
        """
        from testbase import datadrive
        from testbase.runner import TestRunner
        from testbase.report import EmptyTestReport
        from testbase.testresult import StreamResult

        test_cls = type(self)
        if (
            not datadrive.is_datadrive(test_cls) and not settings.DATA_DRIVE
        ):  # non-datadrive
            raise RuntimeError("非数据驱动用例，请使用debug_run进行调试")
        if name:
            tests = datadrive.load_datadrive_tests(test_cls, name)
        else:
            tests = datadrive.load_datadrive_tests(test_cls)
            tests = tests[:1]
        runner = TestRunner(EmptyTestReport(lambda tc: StreamResult()))
        return runner.run(tests)

    # ----------------------------------------------------
    #    以下为兼容老的代码风格的接口，新代码请勿再使用
    # ----------------------------------------------------

    def run(self):
        """本地调试测试用例"""
        self.debug_run()

        sys.stderr.write(
            "============================================================\n"
        )
        sys.stderr.write("注意：TestCase.run接口准备废弃，建议改用为.debug_run接口，例如：\n")
        sys.stderr.write("if __name__ == '__main__'\n")
        sys.stderr.write("    %s().debug_run()\n" % type(self).__name__)
        sys.stderr.write(
            "============================================================\n"
        )

    initTest = init_test
    preTest = pre_test
    runTest = run_test
    postTest = post_test
    cleanTest = clean_test
    startStep = start_step

    assertEqual = assert_equal
    assertMatch = assert_match
    waitForEqual = wait_for_equal
    waitForMatch = wait_for_match

    TestClassName = test_class_name
    TestName = test_name
    TestDoc = test_doc

    logInfo = log_info


class ITestCaseRunner(object):
    """测试用例执行器接口定义"""

    def run(self, testcase, testresult_factory):
        """执行一个测试用例

        :param testcase: 执行的测试用例
        :type testcase: TestCase
        :param testresult_factory: 测试结果工厂
        :type testresult_factory: ITestResultFactory

        :return TestResult/TestResultCollection - 测试结果
        """
        raise NotImplementedError()


class TestCaseRunner(ITestCaseRunner):
    """负责执行一个测试用例

    如果一个测试用例没有指定case_runner类变量，则默认都使用TestCaseRunner来执行这个用例。
    测试用例可以自定义和TestCaseRunner接口兼容的runner类，并设置case_runner类变量来实现
    自定义一个测试用例的执行逻辑，以下是TestCaseRunner的接口定义
    """

    CLEANUP_TIMEOUT = 300

    def __init__(self):
        """构造函数"""
        self._lock = threading.Lock()
        self._stop_run = False
        self._error = None

    def _rewrite_assert(self, cls):
        if not settings.get("QTAF_REWRITE_ASSERT", True) or cls == TestCase:
            return
        rewriter = AssertionRewriter()
        for key in dir(cls):
            item = getattr(cls, key)
            if isinstance(item, (types.MethodType, types.FunctionType)):
                rewriter.rewrite(item)

    def _walk_bases(self, test_case):
        """遍历所有基类，进行相应的处理"""
        cur_cls = type(test_case)
        self._single_methods_mapping(cur_cls)
        self._rewrite_assert(cur_cls)
        bases = set(cur_cls.__bases__)
        while bases:
            new_bases = set()
            for base_cls in bases:
                self._single_methods_mapping(base_cls)
                self._rewrite_assert(cur_cls)
                new_bases = new_bases.union(set(base_cls.__bases__))
            bases = new_bases

    def _single_methods_mapping(self, cls_type):
        """针对单个类进行方法映射"""
        if object == cls_type:
            return
        case_mothods = [
            ("initTest", "init_test"),
            ("preTest", "pre_test"),
            ("runTest", "run_test"),
            ("postTest", "post_test"),
            ("cleanTest", "clean_test"),
        ]
        cls_dict = cls_type.__dict__
        for pairs in case_mothods:
            if pairs[0] in cls_dict and not pairs[1] in cls_dict:
                setattr(cls_type, pairs[1], cls_dict[pairs[0]])
                self._testresult.warning(
                    "严重警告：类型%s应当定义方法%s，方法%s已被废弃，请勿使用"
                    % (cls_type.__name__, pairs[1], pairs[0])
                )
            elif pairs[0] not in cls_dict and pairs[1] in cls_dict:
                setattr(cls_type, pairs[0], cls_dict[pairs[1]])
            elif pairs[0] in cls_dict and pairs[1] in cls_dict:
                if cls_dict[pairs[0]] != cls_dict[pairs[1]]:
                    raise RuntimeError(
                        '类型%s不允许同时独立定义"%s"和"%s"' % (cls_type, pairs[0], pairs[1])
                    )

    def _check_testcase(self, testcase):
        """检查测试用例

        :param testcase: 测试用例
        :type testcase: TestCase
        :returns boolean, string - 检测是否通过，错误消息
        """
        attrnames = ["owner", "priority", "status", "timeout"]
        tcattrs = {}
        for attr in attrnames:
            attrvalue = getattr(self._testcase, attr)
            if isinstance(attrvalue, six.text_type):
                if attrvalue.strip(" ") == "":
                    attrvalue = None
            tcattrs[attr] = attrvalue
        tcattrs["testname"] = self._testcase.test_name
        if None in tcattrs.values():
            raise RuntimeError("测试用例需要设置以下类属性：%s" % attrnames)
        if not self._testcase.test_doc:
            raise RuntimeError("测试用例的描述不能为空，请加上描述！")

        self._walk_bases(testcase)

    def _thread_run(self):
        """测试用例线程过程"""
        #                     函数时发生了死锁，故注释掉。观察一段时间，看修改是否会影响测试。
        try:
            try:
                self._check_testcase(self._testcase)
            except RuntimeError as e:
                self._testresult.error(e.args[0])
                return

            while True:
                with self._lock:
                    if len(self._subtasks) == 0 or self._stop_run:
                        break
                    it = self._subtasks.popleft()

                if isinstance(it, str):
                    try:
                        if it in ["init_test", "initTest"]:
                            getattr(self._testcase, it)(self._testresult)
                        else:
                            task_result = getattr(self._testcase, it)()
                            if task_result and isinstance(
                                task_result, six.string_types
                            ):
                                valid_task_result = False
                                for name in TestResultType.__dict__:
                                    value = TestResultType.__dict__[name]
                                    if task_result == value:
                                        valid_task_result = True
                                        break
                                if not valid_task_result:
                                    self._testresult.warning("指定的自定义状态不支持，用例将继续执行")
                                else:
                                    self._testresult.customize_result(task_result)
                                    while self._subtasks[0] not in [
                                        "post_test",
                                        "postTest",
                                    ]:
                                        self._subtasks.popleft()
<<<<<<< HEAD
                    except:
                        self._testresult.exception('%s执行失败' % it)
                        self._testresult.set_last_failed_stage(it)
                        if settings.get("QTAF_FAILED_SKIP_RUNTEST", False) and it in ['pre_test', 'preTest']:
                            while self._subtasks[0] not in ['post_test', 'postTest']:
=======
                    except BaseException:  # pylint: disable=broad-except
                        self._testresult.exception("%s执行失败" % it)
                        if settings.get("QTAF_FAILED_SKIP_RUNTEST", False) and it in [
                            "pre_test",
                            "preTest",
                        ]:
                            while self._subtasks[0] not in ["post_test", "postTest"]:
>>>>>>> 54814ed2
                                self._subtasks.popleft()
                else:
                    it()

        except BaseException:  # pylint: disable=broad-except
            self._error = traceback.format_exc()

    def _thread_cleanup(self):
        """清理线程"""
        try:
            while True:
                with self._lock:
                    if len(self._subtasks) == 0:
                        break
                    it = self._subtasks.popleft()
                    if it in [
                        "initTest",
                        "preTest",
                        "runTest",
                        "init_test",
                        "pre_test",
                        "run_test",
                    ]:
                        continue

                if isinstance(it, str):
                    try:
                        getattr(self._testcase, it)()
                    except Exception:  # pylint: disable=broad-except
                        self._testresult.exception("用例超时时%s执行失败" % it)
                else:
                    it()
        except Exception:  # pylint: disable=broad-except
            self._error = traceback.format_exc()

    def setup(self, testcase, testresult):
        """测试执行初始化

        :param testcase: 执行的测试用例
        :type testcase: TestCase
        :param testresult: 测试用例结果
        :type testresult: TestResult
        """
        pass

    def teardown(self, testcase, testresult):
        """测试执行清理

        :param testcase: 执行的测试用例
        :type testcase: TestCase
        :param testresult: 测试用例结果
        :type testresult: TestResult
        """
        pass

    def run(self, testcase, testresult_factory):
        """执行一个测试用例

        :param testcase: 执行的测试用例
        :type testcase: TestCase
        :param testresult_factory: 测试结果工厂
        :type testresult_factory: ITestResultFactory
        :rtype: TestResult/TestResultCollection - 测试结果
        """
        #                       临时方案是disable gc后kill掉程序，在enable gc。后续这里
        #                        需要重新考虑已独立进程来执行测试用例。

        self._stop_run = False
        self._testcase = testcase
        self._testresult = testresult_factory.create(testcase)
        self._subtasks = collections.deque(
            ["init_test", "pre_test", "run_test", "post_test", "clean_test"]
        )

        with ThreadGroupScope("%s:%s" % (self._testcase.test_name, id(self))):

            ThreadGroupLocal().testcase = self._testcase
            ThreadGroupLocal().testresult = self._testresult

            self._testresult.begin_test(self._testcase)

            self.setup(self._testcase, self._testresult)

            if isinstance(self._testcase.timeout, int) or isinstance(
                self._testcase.timeout, float
            ):
                timeout = self._testcase.timeout * 60
            else:
                timeout = 60

            test_thread = threading.Thread(target=self._thread_run)
            test_thread.daemon = True
            test_thread.start()
            test_thread.join(timeout)
            if test_thread.is_alive():
                self._stop_run = True
                try:
                    thread_traceback = self._get_current_traceback(test_thread)
                except Exception:  # pylint: disable=broad-except
                    self._testresult.log_record(EnumLogLevel.TESTTIMEOUT, "测试用例执行超时")
                else:
                    self._testresult.log_record(
                        EnumLogLevel.TESTTIMEOUT,
                        "测试用例执行超时，抓取测试线程当前堆栈",
                        dict(traceback=thread_traceback),
                    )

                # 启动线程执行可能未执行的postTest和cleanTest
                cleanup_thread = threading.Thread(target=self._thread_cleanup)
                cleanup_thread.daemon = True
                cleanup_thread.start()
                cleanup_thread.join(self.CLEANUP_TIMEOUT)
                if cleanup_thread.is_alive():
                    try:
                        thread_traceback = self._get_current_traceback(cleanup_thread)
                    except Exception:  # pylint: disable=broad-except
                        self._testresult.log_record(
                            EnumLogLevel.TESTTIMEOUT, "测试用例执行超时时清理超时"
                        )
                    else:
                        self._testresult.log_record(
                            EnumLogLevel.TESTTIMEOUT,
                            "测试用例执行超时时清理超时，抓取清理线程当前堆栈",
                            dict(traceback=thread_traceback),
                        )
                else:
                    if self._error:
                        raise RuntimeError("用例执行线程异常：\n%s" % smart_text(self._error))
            else:
                if self._error:
                    raise RuntimeError("用例执行线程异常：\n%s" % smart_text(self._error))

            self.teardown(self._testcase, self._testresult)

            self._testresult.end_test()

        # gc.enable()
        # gc.collect()
        return self._testresult

    def _get_current_traceback(self, thread):
        """获取用例线程的当前的堆栈

        :param thread: 要获取堆栈的线程
        :type thread: Thread
        """
        for thread_id, stack in sys._current_frames().items():
            if thread_id != thread.ident:
                continue
            tb = "Traceback ( thread-%d possibly hold at ):\n" % thread_id
            for filename, lineno, name, line in traceback.extract_stack(stack):
                tb += '  File: "%s", line %d, in %s\n' % (filename, lineno, name)
                if line:
                    tb += "    %s\n" % (line.strip())
            return tb
        else:
            raise RuntimeError("thread not found")


class RepeatTestCaseRunner(ITestCaseRunner):
    """重复执行的用例执行器

    可以通过设置测试用例的类属性为此runner实例来实现指定测试用例
    执行多次。测试用例执行时可以访问成员变量iteration来判断当前是
    第几次执行。

    使用示例如下::

        class HelloRepeatTest(TestCase):
            '示例用例'
            case_runner = RepeatTestCaseRunner()
            owner = "foo"
            timeout = 1
            status = TestCase.EnumStatus.Ready
            priority = TestCase.EnumPriority.Normal

            def run_test(self):
                self.log_info("第%s次执行测试"%self.iteration)

    """

    def __init__(self, case_runner_class=None):
        """指定执行一个用例的CaseRunner类，不指定则为TestCaseRunner类"""
        if case_runner_class is None:
            case_runner_class = TestCaseRunner
        self._case_runner_class = case_runner_class

    def run(self, testcase, testresult_factory):
        """执行一个测试用例

        :param testcase: 执行的测试用例
        :type testcase: TestCase
        :param testresult_factory: 测试结果工厂
        :type testresult_factory: ITestResultFactory

        :returns : 测试结果
        :rtype TestResult/TestResultCollection - 测试结果
        """
        passed = True
        if not hasattr(testcase, "repeat"):
            passed = False
            err_msg = "使用RepeatTestCaseRunner的测试用例需要设置类属性：repeat"
        elif testcase.repeat <= 0:
            passed = False
            err_msg = "使用RepeatTestCaseRunner的测试用例的类属性'repeat'必须大于0"
        if not passed:
            with ThreadGroupScope("%s:%s" % (testcase.test_name, id(self))):
                result = testresult_factory.create(testcase)
                ThreadGroupLocal().testcase = testcase
                ThreadGroupLocal().testresult = result
                result.begin_test(testcase)
                result.error(err_msg)
                result.end_test()
                return result

        passed = True
        results = []
        for i in range(testcase.repeat):
            testcase.iteration = i
            case_result = self._case_runner_class().run(testcase, testresult_factory)
            passed &= case_result.passed
            results.append(case_result)
            if not passed:
                break
        return TestResultCollection(results, passed)


class SeqTestCaseRunner(ITestCaseRunner):
    """顺序执行的用例的执行器"""

    def run(self, testsuite, testresult_factory):
        """执行一个顺序执行的测试用例套

        :param testsuite: 执行的测试用例套
        :type testsuite: SeqTestSuite
        :param testresult_factory: 测试结果工厂
        :type testresult_factory: ITestResultFactory

        :return TestResult/TestResultCollection - 测试结果
        """
        passed = True
        results = []
        for it in testsuite:
            runner = getattr(it, "case_runner", TestCaseRunner())
            case_result = runner.run(it, testresult_factory)
            passed &= case_result.passed
            results.append(case_result)
            if not passed:
                break
        return TestResultCollection(results, passed)


class TestSuite(object):
    """测试用例套"""

    @property
    def suite_class_name(self):
        """测试套类名称"""
        cls = type(self)
        if cls.__module__ == "__main__":
            type_name = cls.__name__
        else:
            type_name = cls.__module__ + "." + cls.__name__
        return type_name

    def dumps(self):
        """序列化"""
        raise NotImplementedError()

    def loads(self, buf):
        """反序列化"""
        raise NotImplementedError()


class SeqTestSuite(TestSuite):
    """顺序执行的测试用例套"""

    case_runner = SeqTestCaseRunner()

    def __init__(self, testcases):
        """构造函数

        :param testcases: 测试用例列表
        :type testcases: list
        :param name: 测试用例名
        :type name: string
        """
        self._testcases = testcases
        self._resmgr = None
        self.__share_data_mgr = None

    def __iter__(self):
        for it in self._testcases:
            yield it

    def __len__(self):
        return len(self._testcases)

    def __repr__(self):
        return "<SeqTestSuite module:%s>" % self.test_class_name

    @property
    def test_class_name(self):
        """返回测试用例名字（不同测试用例的名字不同）

        :rtype: str
        """
        cls = type(self._testcases[0])
        return cls.__module__

    @property
    def test_name(self):
        """返回测试用例实例的名字

        :rtype: str
        """
        cls = type(self._testcases[0])
        return cls.__module__

    @property
    def test_doc(self):
        """测试用例说明

        :rtype: str
        """
        cls = type(self._testcases[0])
        desc = cls.__module__.__doc__
        if isinstance(desc, six.text_type):
            desc = re.sub("^\s*", "", desc)
            desc = re.sub("\s*$", "", desc)
        return desc

    @property
    def test_result(self):
        """将最后一个执行的用例结果，作为Suite的结果"""
        result = None
        for testcae in self._testcases:
            if testcae.test_result:
                result = testcae.test_result
            else:
                break
        return result

    @property
    def test_resmgr(self):
        """资源管理器"""
        return self._resmgr

    @test_resmgr.setter
    def test_resmgr(self, resmgr):
        self._resmgr = resmgr
        for it in self._testcases:
            it.test_resmgr = resmgr

    @property
    def share_data_mgr(self):
        """共享数据管理器"""
        return self.__share_data_mgr

    @share_data_mgr.setter
    def share_data_mgr(self, share_data_mgr):
        self.__share_data_mgr = share_data_mgr
        for it in self._testcases:
            it._share_data_mgr = share_data_mgr

    def dumps(self):
        """序列化"""
        from testbase import serialization

        return [serialization.dumps(it) for it in self._testcases]

    def loads(self, buf):
        """反序列化"""
        from testbase import serialization

        self._testcases = [serialization.loads(it) for it in buf]


def debug_run_all():
    """调试执行当前脚本的全部用例"""
    from testbase.loader import TestLoader
    from testbase.runner import TestRunner
    from testbase.report import StreamTestReport

    tests = TestLoader().load("__main__")
    runner = TestRunner(StreamTestReport(output_testresult=True, output_summary=True))
    runner.run(tests)<|MERGE_RESOLUTION|>--- conflicted
+++ resolved
@@ -1011,21 +1011,14 @@
                                         "postTest",
                                     ]:
                                         self._subtasks.popleft()
-<<<<<<< HEAD
-                    except:
-                        self._testresult.exception('%s执行失败' % it)
-                        self._testresult.set_last_failed_stage(it)
-                        if settings.get("QTAF_FAILED_SKIP_RUNTEST", False) and it in ['pre_test', 'preTest']:
-                            while self._subtasks[0] not in ['post_test', 'postTest']:
-=======
                     except BaseException:  # pylint: disable=broad-except
                         self._testresult.exception("%s执行失败" % it)
+                        self._testresult.set_last_failed_stage(it)
                         if settings.get("QTAF_FAILED_SKIP_RUNTEST", False) and it in [
                             "pre_test",
                             "preTest",
                         ]:
                             while self._subtasks[0] not in ["post_test", "postTest"]:
->>>>>>> 54814ed2
                                 self._subtasks.popleft()
                 else:
                     it()
